# =================================================================
#
# Work of the U.S. Department of Defense, Defense Digital Service.
# Released as open source under the MIT License.  See LICENSE file.
#
# =================================================================

.PHONY: help
help:  ## Print the help documentation
	@grep -E '^[\/a-zA-Z0-9_-]+:.*?## .*$$' $(MAKEFILE_LIST) | sort | awk 'BEGIN {FS = ":.*?## "}; {printf "\033[36m%-30s\033[0m %s\n", $$1, $$2}'

#
# Go building, formatting, testing, and installing
#

fmt:  ## Format Go source code
	go fmt $$(go list ./... )

.PHONY: imports
imports: bin/goimports ## Update imports in Go source code
	# If missing, install goimports with: go get golang.org/x/tools/cmd/goimports
	bin/goimports -w -local github.com/deptofdefense/iceberg,github.com/deptofdefense $$(find . -iname '*.go')

vet: ## Vet Go source code
	go vet $$(go list ./...)

tidy: ## Tidy Go source code
	go mod tidy

.PHONY: test_go
test_go: bin/errcheck bin/ineffassign bin/staticcheck bin/shadow ## Run Go tests
	bash scripts/test.sh

.PHONY: test_cli
test_cli: bin/iceberg temp/ca.crt temp/ca.crl.der temp/server.crt ## Run CLI tests
	bash scripts/test-cli.sh

install:  ## Install iceberg CLI on current platform
	go install github.com/deptofdefense/iceberg/cmd/iceberg

#
# Command line Programs
#

bin/errcheck:
	go build -o bin/errcheck github.com/kisielk/errcheck

bin/goimports:
	go build -o bin/goimports golang.org/x/tools/cmd/goimports

bin/gox:
	go build -o bin/gox github.com/mitchellh/gox

bin/ineffassign:
	go build -o bin/ineffassign github.com/gordonklaus/ineffassign

bin/staticcheck:
	go build -o bin/staticcheck honnef.co/go/tools/cmd/staticcheck

bin/shadow:
	go build -o bin/shadow golang.org/x/tools/go/analysis/passes/shadow/cmd/shadow

bin/iceberg: ## Build iceberg CLI for Darwin / amd64
	go build -o bin/iceberg github.com/deptofdefense/iceberg/cmd/iceberg

bin/iceberg_linux_amd64: bin/gox ## Build iceberg CLI for Darwin / amd64
	scripts/build-release linux amd64

.PHONY: build
build: bin/iceberg

.PHONY: build_release
build_release: bin/gox
	scripts/build-release

#
# Local
#

<<<<<<< HEAD
# Use this for OCSP testing because OCSP responder runs on local host
serve_example: bin/iceberg  ## Serve using local binary
	bin/iceberg serve \
	--addr :8080 \
	--server-cert ./temp/server.crt \
	--server-key ./temp/server.key \
	--client-ca ./temp/ca.crt \
	--client-ca-format pem \
	--root ./examples/public \
	--template ./examples/conf/template.html \
	--access-policy ./examples/conf/example.json

# Use this for OCSP testing because OCSP responder runs on local host
serve_example_ocsp: bin/iceberg  ## Serve using local binary
	bin/iceberg serve \
	--addr :8080 \
	--server-cert ./temp/server.crt \
	--server-key ./temp/server.key \
	--client-ca ./temp/ca.crt \
	--client-ca-format pem \
	--ocsp-http-timeout 2s \
	--ocsp-refresh-min 1m \
	--ocsp-renew-interval 10s \
	--ocsp-server \
	--root ./examples/public \
	--template ./examples/conf/template.html \
	--access-policy ./examples/conf/example.json \
	--keylog ./temp/keylog
=======
serve_example: bin/iceberg temp/ca.crt temp/server.crt   ## Serve using local binary
	bin/iceberg serve \
	--addr :8080 \
	--server-cert temp/server.crt \
	--server-key temp/server.key \
	--client-ca temp/ca.crt \
	--client-ca-format pem \
	--root examples/public \
	--template examples/conf/template.html \
	--access-policy examples/conf/example.json
>>>>>>> e05f7837

#
# Docker
#

docker_build: bin/iceberg_linux_amd64 ## Build docker server image
	docker build -f Dockerfile --tag iceberg:latest .

docker_serve_example: temp/ca.crt temp/server.crt ## Serve using docker server image
	docker run -it --rm -p 8080:8080 -v $(PWD):/iceberg iceberg:latest serve \
	--addr :8080 \
	--server-cert /iceberg/temp/server.crt \
	--server-key /iceberg/temp/server.key \
	--client-ca /iceberg/temp/ca.crt \
	--client-ca-format pem \
	--root /iceberg/examples/public \
	--template /iceberg/examples/conf/template.html \
	--access-policy /iceberg/examples/conf/example.json

#
# Certificate Targets
#

temp/ca.crt:
	mkdir -p temp
	openssl req -batch -x509 -nodes -days 365 -newkey rsa:2048 -subj "/C=US/O=Atlantis/OU=Atlantis Digital Service/CN=icebergca" -keyout temp/ca.key -out temp/ca.crt

temp/ca.srl:
	echo '01' > temp/ca.srl

temp/index.txt:
	touch temp/index.txt

temp/index.txt.attr:
	echo 'unique_subject = yes' > temp/index.txt.attr

temp/ca.crl.pem: temp/ca.crt temp/index.txt temp/index.txt.attr
	openssl ca -batch -gencrl -config examples/conf/openssl.cnf -out temp/ca.crl.pem

temp/ca.crl.der: temp/ca.crl.pem
	openssl crl -in temp/ca.crl.pem -outform DER -out temp/ca.crl.der

temp/server.crt: temp/ca.crt temp/ca.srl temp/index.txt temp/index.txt.attr
	mkdir -p temp
	openssl genrsa -out temp/server.key 2048
	openssl req -new -config examples/conf/openssl.cnf -key temp/server.key -subj "/C=US/O=Atlantis/OU=Atlantis Digital Service/CN=iceberglocal" -out temp/server.csr
	openssl ca -batch -config examples/conf/openssl.cnf -extensions server_ext -notext -in temp/server.csr -out temp/server.crt

temp/client.crt: temp/ca.crt temp/ca.srl temp/index.txt temp/index.txt.attr
	mkdir -p temp
	openssl genrsa -out temp/client.key 2048
	openssl req -new -key temp/client.key -subj "/C=US/O=Atlantis/OU=Atlantis Digital Service/OU=CONTRACTOR/CN=LAST.FIRST.MIDDLE.ID" -out temp/client.csr
	openssl ca -batch -config examples/conf/openssl.cnf -extensions client_ext -notext -in temp/client.csr -out temp/client.crt

temp/client.p12: temp/ca.crt temp/client.crt
	mkdir -p temp
	openssl pkcs12 -export -out temp/client.p12 -inkey temp/client.key -in temp/client.crt -certfile temp/ca.crt -passout pass:

.PHONY: crl
crl:  ## Create the Certificate Revocation List
	rm -f temp/ca.crl.pem temp/ca.crl.der
	make temp/ca.crl.der

.PHONY: crl_revoke_client
crl_revoke_client:  ## Revoke client certificate with CRL
	openssl ca -batch -config examples/conf/openssl.cnf -cert temp/ca.crt -keyfile temp/ca.key -revoke temp/client.crt

temp/ocsp.crt: temp/ca.crt temp/ca.srl temp/index.txt temp/index.txt.attr
	mkdir -p temp
	openssl genrsa -out temp/ocsp.key 2048
	openssl req -new -key temp/ocsp.key -subj "/C=US/O=Atlantis/OU=Atlantis Digital Service/OU=OCSP/CN=ocsp.iceberglocal" -out temp/ocsp.csr
	openssl ca -batch -config examples/conf/openssl.cnf -extensions ocsp_ext -notext -in temp/ocsp.csr -out temp/ocsp.crt

.PHONY: ocsp_responder
ocsp_responder:  ## Start an OCSP Responder server
	openssl ocsp -index temp/index.txt -port 9999 -rsigner temp/ocsp.crt -rkey temp/ocsp.key -CA temp/ca.crt -text -out temp/ocsp.log -nmin 5

.PHONY: ocsp_validate_server
ocsp_validate_server:  ## Validate server certificate with OCSP
	openssl ocsp -CAfile temp/ca.crt -VAfile temp/ocsp.crt -issuer temp/ca.crt -cert temp/server.crt -url http://ocsp.iceberglocal:9999 -resp_text

.PHONY: ocsp_validate_client
ocsp_validate_client:  ## Validate client certificate with OCSP
	openssl ocsp -CAfile temp/ca.crt -VAfile temp/ocsp.crt -issuer temp/ca.crt -cert temp/client.crt -url http://ocsp.iceberglocal:9999 -resp_text

.PHONY: ocsp_revoke_server
ocsp_revoke_server:  ## Revoke server certificate with OCSP
	openssl ca -batch -config examples/conf/openssl.cnf -cert temp/ca.crt -keyfile temp/ca.key -revoke temp/server.crt

.PHONY: ocsp_revoke_client
ocsp_revoke_client:  ## Revoke client certificate with OCSP
	openssl ca -batch -config examples/conf/openssl.cnf -cert temp/ca.crt -keyfile temp/ca.key -revoke temp/client.crt

.PHONY: ocsp_check_client_response
check_client_response:  ## Check that the client will respond
	curl --cacert ./temp/ca.crt --key ./temp/client.key --cert ./temp/client.crt https://iceberglocal:8080/index.html

.PHONY: ocsp_check_client_response
ocsp_check_client_response:  ## Check the ocsp client response
	curl --tlsv1.2 -S --cacert ./temp/ca.crt --key ./temp/client.key --cert ./temp/client.crt --cert-status https://iceberglocal:8080/index.html -v
	# openssl s_client -connect iceberglocal:8080 -tls1_2 -CAfile temp/ca.crt -cert temp/client.crt -key temp/client.key -status

## Clean

clean:  ## Clean artifacts
	rm -fr bin<|MERGE_RESOLUTION|>--- conflicted
+++ resolved
@@ -77,36 +77,6 @@
 # Local
 #
 
-<<<<<<< HEAD
-# Use this for OCSP testing because OCSP responder runs on local host
-serve_example: bin/iceberg  ## Serve using local binary
-	bin/iceberg serve \
-	--addr :8080 \
-	--server-cert ./temp/server.crt \
-	--server-key ./temp/server.key \
-	--client-ca ./temp/ca.crt \
-	--client-ca-format pem \
-	--root ./examples/public \
-	--template ./examples/conf/template.html \
-	--access-policy ./examples/conf/example.json
-
-# Use this for OCSP testing because OCSP responder runs on local host
-serve_example_ocsp: bin/iceberg  ## Serve using local binary
-	bin/iceberg serve \
-	--addr :8080 \
-	--server-cert ./temp/server.crt \
-	--server-key ./temp/server.key \
-	--client-ca ./temp/ca.crt \
-	--client-ca-format pem \
-	--ocsp-http-timeout 2s \
-	--ocsp-refresh-min 1m \
-	--ocsp-renew-interval 10s \
-	--ocsp-server \
-	--root ./examples/public \
-	--template ./examples/conf/template.html \
-	--access-policy ./examples/conf/example.json \
-	--keylog ./temp/keylog
-=======
 serve_example: bin/iceberg temp/ca.crt temp/server.crt   ## Serve using local binary
 	bin/iceberg serve \
 	--addr :8080 \
@@ -117,7 +87,21 @@
 	--root examples/public \
 	--template examples/conf/template.html \
 	--access-policy examples/conf/example.json
->>>>>>> e05f7837
+
+serve_example_ocsp: bin/iceberg temp/ca.crt temp/server.crt  ## Serve using local binary with OCSP stapling
+	bin/iceberg serve \
+	--addr :8080 \
+	--server-cert ./temp/server.crt \
+	--server-key ./temp/server.key \
+	--client-ca ./temp/ca.crt \
+	--client-ca-format pem \
+	--root ./examples/public \
+	--template ./examples/conf/template.html \
+	--access-policy ./examples/conf/example.json \
+	--ocsp-http-timeout 2s \
+	--ocsp-refresh-min 1m \
+	--ocsp-renew-interval 10s \
+	--ocsp-server
 
 #
 # Docker
